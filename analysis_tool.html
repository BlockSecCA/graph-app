--- conflicted
+++ resolved
@@ -117,7 +117,6 @@
                 let result = await pyodide.runPythonAsync(causalAnalysisCode);
 
                 console.log("Python code output:", result);
-<<<<<<< HEAD
 
                 // Convert PyProxy results to plain JavaScript objects for proper formatting
                 const jsResult = (result && typeof result.toJs === 'function')
@@ -140,7 +139,6 @@
                 alert("Result: " + alertMsg);
                 addToOutput(jsResult);
                 console.log("Python code output:", jsResult); // Log the result to the console
-=======
                 let alertMsg = result;
                 if (typeof result === 'object') {
                     try {
@@ -152,7 +150,6 @@
                 alert("Result: " + alertMsg);
                 addToOutput(result);
                 console.log("Python code output:", result); // Log the result to the console
->>>>>>> b5fa12b2
             } catch (err) {
                 console.error("Error during debugging:", err);
                 alert("Failed to perform debugging.");
