--- conflicted
+++ resolved
@@ -5,11 +5,7 @@
 - **Main Window**: `main.js` creates an 800x600 window and loads `index.html`. A menu option **"Open README"** displays this file in a new window.
 - **Index Page**: `index.html` offers two Bootstrap tabs: a Graph Editor and a Graph Analysis Tool, each embedded in an `<iframe>`.
 - **Graph Editor**: `graph_editor_new.html` uses `vis-network` to visualize graphs. Users can add or delete nodes and edges, save graphs as JSON, and reload saved graphs. A draggable handle allows resizing the network view.
-<<<<<<< HEAD
- - **Graph Analysis**: `analysis_tool.html` loads Pyodide to run the Python script `py/test_pyodide.py`. The script converts the graph to NetworkX, computes influence scores, and finds positive or negative paths between the first and last nodes. Results appear as indented JSON in a text area and via alerts for readability.
-=======
- - **Graph Analysis**: `analysis_tool.html` loads Pyodide to run the Python script `py/test_pyodide.py`. The script converts the graph to NetworkX, computes influence scores, and finds positive or negative paths between the first and last nodes. Results appear formatted as JSON in a text area and via alerts.
->>>>>>> b5fa12b2
+- **Graph Analysis**: `analysis_tool.html` loads Pyodide to run the Python script `py/test_pyodide.py`. The script converts the graph to NetworkX, computes influence scores, and finds positive or negative paths between the first and last nodes. Results appear as indented JSON in a text area and via alerts for readability. - **Graph Analysis**: `analysis_tool.html` loads Pyodide to run the Python script `py/test_pyodide.py`. The script converts the graph to NetworkX, computes influence scores, and finds positive or negative paths between the first and last nodes. Results appear formatted as JSON in a text area and via alerts.
 
 Launching the app with `npm start` opens the Electron window with tabs for building and analyzing graphs.
 
